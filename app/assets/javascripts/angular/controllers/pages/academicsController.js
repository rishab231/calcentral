--- conflicted
+++ resolved
@@ -250,8 +250,6 @@
       $scope.transcriptLink = 'https://telebears.berkeley.edu/tranreq/';
     }
 
-<<<<<<< HEAD
-=======
     var fillSemesterSpecificPage = function(semesterSlug, data) {
       var isOnlyInstructor = !!$routeParams.teachingSemesterSlug;
       var selectedStudentSemester = findSemester(data.semesters, semesterSlug, selectedStudentSemester);
@@ -300,7 +298,6 @@
         $scope.selectedCourseCountSchedules = countSectionItem($scope.selectedCourse, 'schedules');
       }
     };
->>>>>>> 633ea095
 
     var parseAcademics = function(data) {
       angular.extend($scope, data);
@@ -313,10 +310,6 @@
       }
 
       $scope.isLSStudent = isLSStudent($scope.collegeAndLevel);
-<<<<<<< HEAD
-=======
-      $scope.isLawStudent = isLawStudent($scope.collegeAndLevel);
->>>>>>> 633ea095
       $scope.isUndergraduate = ($scope.collegeAndLevel && $scope.collegeAndLevel.standing === 'Undergraduate');
 
       $scope.teaching = parseTeaching(data.teachingSemesters);
