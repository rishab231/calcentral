logger:
  level: <%= ENV['LOGGER_LEVEL'] || WARN %>
  stdout: <%= ENV['LOGGER_STDOUT'] %>
  slow_query_threshold_in_ms: 700
  slow_request_threshold_in_ms: 30000
  proxy_threshold_in_ms: 8000

application:
  # Set to true if testing production env without Apache/Nginx
  serve_static_assets: false
  # Set to "https://" if running behind Apache/Nginx + https
  protocol: "http://"
  fake_cas: false
  fake_cas_id: "1" # Change this to the UID you want to fake cas auth with.
  # Neither VCR nor WebMock are thread-safe, and so fake proxy support should
  # be disabled when no fakes are needed (e.g., in production).
  fake_proxies_enabled: true
  # timeout (in seconds) for outgoing http request establishment
  outgoing_http_timeout: 30
  layer: development

cas_server: 'https://auth.berkeley.edu/cas'
cas_logout_url: 'https://auth.berkeley.edu/cas/logout'

# Database settings
postgres:
  database: calcentral_production
  username: calcentral_production
  password: secret
  host: localhost
  port: 5432
  pool: 95

campusdb:
  adapter: h2
  driver: org.h2.Driver
  url: jdbc:h2:mem:h2CampusOracle::CampusDataSource;DB_CLOSE_DELAY=-1;MODE=Oracle
  username: sa
  password: sa
  pool: 95
  # Needed when the bSpace application tables are in a different namespace.
  bspace_prefix:
terms:
  # Limit how far back our academic history goes.
  oldest: spring-2010
  # Timestamp in UTC, needed when testing against test Campus data.
  # Can also be used to force selection of a "current term" different
  # from the default.
  fake_now:
test_sqlite:
  pool: 3

# Proxy support
freshen_vcr: <%= ENV['freshen_vcr'] %>
# MUST BE SET FOR DEVELOPMENT & PRODUCTION
# Example generated with SecureRandom.base64(32)
oauth2:
  key: "IeGpe9iq27Glqujd8pGH1+xM8C/ofm97Lp74N+6cN0I="
  encryption: "aes-256-cbc"

# Proxy settings
# Set "fake: true" for any inaccessible ones
canvas_proxy:
  admin_access_token: "someMumboJumbo"
  url_root: "http://localhost:12345"
  fake: false
  account_id: '90242'
  lti_sub_accounts:
    - '129410'
  export_directory: 'tmp/canvas'
  lti_key: 'someMumboJumbo'
  lti_secret: 'someMumboJumbo'
  # Only used for testing + recording responses
  test_user_id: "300846"
  test_user_access_token: "someMumboJumbo"
  mixed_sis_user_id: true
  # Set to any string to make integration scripts create CSV files and log intended updates
  # without actually changing anything in Canvas.
  dry_run_import: <%= ENV['CANVAS_DRY_RUN_IMPORT'] || '' %>
  # Set to false to disable synchronization of obfuscated names in Dev/QA.
  maintain_user_names: true
ldap:
  host: 'nds.berkeley.edu'
  port: 636
  application_bind: 'uid=someApp,ou=applications,dc=berkeley,dc=edu'
  application_password: 'someMumboJumbo'
google_proxy:
  client_id: 1
  client_secret: 'someMumboJumbo'
  fake: false
  #Maps to tammi.chang.clc@gmail.com. Used for testing + recording responses
  test_user_access_token: "someMumboJumbo"
  test_user_refresh_token: "someMumboJumbo"
  atom_mail_feed_url: "https://mail.google.com/mail/feed/atom/"
sakai_proxy:
  host: "https://sakai-dev.berkeley.edu"
  fake: false
  fake_user_id: "300939"
  # Timestamp in UTC, needed when testing against older DB snapshot
  fake_now:
cal_link_proxy:
  fake: false
  base_url: "https://callink.berkeley.edu"
  public_key: secret set in production
  private_key: secret set in production

bearfacts_proxy:
  fake: false
  token: secret set per deployment layer
  app_id: ''
  app_key: ''
  base_url: "https://apis-dev.berkeley.edu/bearfacts-apis"

research_user_proxy:
  fake: false
  base_url: "https://hub-qa.berkeley.edu/alfresco/service/api/ucb/person"
  site_url: "https://hub-qa.berkeley.edu/page/site"
  username: "secret"
  password: "secret"

myfinaid_proxy:
  fake: false
  token: secret set per deployment layer
  app_id: ''
  app_key: ''
  base_url: "https://apis-qa.berkeley.edu/myfinaid"

financials_proxy:
  fake: false
  base_url: "https://integration-qa.berkeley.edu/cfv"
  username: ''
  password: ''

textbooks_proxy:
  fake: false
  base_url: "https://calstudentstore.berkeley.edu"
  token: secret set per deployment layer

playlists_warehouse_proxy:
  fake: false
  base_url: 'https://video-dev.ets.berkeley.edu/warehouse/webcast.json'
  username: secret
  password: secret

audio_proxy:
  base_url: 'https://wbe-itunes.berkeley.edu'

blog_latest_release_notes_feed_proxy:
  fake: false
  feed_url: "https://ets.berkeley.edu/taxonomy/term/788/all/feed"

app_alerts_proxy:
  fake: false
  feed_url: "http://ets.berkeley.edu/calcentral-alerts/feed"

cal1card_proxy:
  fake: false
  feed_url: 'https://webstage.housing.berkeley.edu/c1c/dyn/csc.asp'
  username: 'secret'
  password: 'secret'

# Analytics settings ID
# This will need to be different for every server (dev/qa/production)
google_analytics_id: UA-XXXXXX-X

# Sentry URL
# We use https://getsentry.com for our JavaScript Error logging
sentry_url: "https://facf7ad7bd7047f0a356e9322107ce50@app.getsentry.com/7185"

# Cache settings. 0 means never expire.
# WARNING: memcached's upper limit is 30 days. Specifying longer expiration than that will
# result in entries expiring instantly.
cache:
  # Array of server addresses in cluster (for memcached). These must match the hostnames
  # of the application cluster for CalCentral's BackgroundJobsCheck to work correctly.
  servers: ["localhost"]
  maximum_expires_in: <%= 29.days %>
  race_condition_ttl: <%= 10.seconds %>
  stale_connection_flush_interval: <%= 30.seconds %>
  store: "memcached"
  log_level: <%= Logger::ERROR %>
  expiration:
    default: <%= 35.minutes %>
    failure: <%= 30.seconds %>
    Cache::FeedUpdateWhiteboard: <%= 5.minutes %>
    LiveUpdatesWarmer: <%= 2.minutes %>
    BackgroundJobsCheck: <%= 29.days %>
    MyAcademics::Merged: NEXT_08_00
    MyActivities::Merged: <%= 8.hours %>
    MyBadges::Merged: NEXT_00_00
    MyCampusLinksController: NEXT_08_00
    MyClasses::Merged: NEXT_08_00
    Finaid::MyFinAid: NEXT_08_00
    MyGroups::Merged: NEXT_08_00
    MyTasks::Merged: NEXT_00_00
    UpNext::MyUpNext: NEXT_00_00
    User::Api: NEXT_08_00
    User::Photo: <%= 24.hours %>
    UserApiController: <%= 4.hours %>
    Canvas::Lti: <%= 5.minutes %>
    Canvas::CourseStudents: <%= 15.minutes %>
    Canvas::CourseTeachers: <%= 5.minutes %>
    CanvasCourseProvisioningJobs: <%= 24.hours %>
    Advising::MyAdvising: <%= 2.hours %>

    Berkeley::Terms: NEXT_08_00
    Finaid::TimeRange: <%= 4.hours %>

    CampusOracle::CourseSections: NEXT_08_00
    CampusOracle::UserAttributes: NEXT_08_00

    Canvas::MergedUserSites: <%= 15.minutes %>
    Canvas::UserCourses: <%= 30.minutes %>
    Canvas::Groups: <%= 30.minutes %>
    Canvas::UserActivityStream: <%= 10.minutes %>
    Canvas::Todo: <%= 20.minutes %>
    Canvas::UpcomingEvents: <%= 20.minutes %>

    Sakai::SakaiMergedUserSites: <%= 30.minutes %>
    Sakai::SiteAnnouncements: <%= 30.minutes %>

    MyBadges::GoogleCalendar: <%= 4.minutes %>
    MyBadges::GoogleDrive: <%= 10.minutes %>
    MyBadges::GoogleMail: <%= 4.minutes %>

    MyTasks::GoogleTasks: <%= 4.minutes %>

    CalLink::Memberships: <%= 4.hours %>
    CalLink::Organization: <%= 4.hours %>

    Textbooks::Proxy: <%= 24.hours %>
    EtsBlog::Alerts: <%= 2.minutes %>

# Cache warmer settings
cache_warmer:
  # Number to decrement db pool to limit the number of warmer threads
  fudge_factor: 1

# Bearfacts JMS event queue
ist_jms:
  url: tcp://localhost:61616
  queue: testqueue
#  username: USERNAME
#  password: PASSWORD
  freshen_recording: false
  fake: true
  enabled: true

# This will enable http basic auth for the app and should NEVER be enabled in production
developer_auth:
  enabled: false
  password: topsecret!

hot_plate:
  last_visit_cutoff: <%= 10.days %>
  enabled: true

background_jobs_check:
  time_between_pings: <%= 5.minutes %>

# feature toggles. If a feature's key is false OR nil, it's disabled.
features:
  my_fin_aid: false
  research: false
  textbooks: false
  videos: false
  app_alerts: false
  cal1card: false
  reauthentication: true
  audio: false
  regstatus: true
  advising: false
  background_jobs_check: true

youtube_splash_id: 'EQ-a7xrfVag'

oec:
  export_directory: 'tmp/oec'
  current_terms_codes: [{
    year: 2013,
    code: "D"
  }]
  departments: [ 'STAT', 'SPANISH', 'PORTUG', 'CHEM' ]

class_calendar:
  access_token: secret
  refresh_token: secret
  current_terms_codes: [{
      year: 2013,
      code: "D"
    }]
  departments: [ 'BIOLOGY', 'CHEM' ]

ui_selenium:
  baseUrl: https://calcentral-dev.berkeley.edu
  calNetUrl: https://auth-test.berkeley.edu
  googleAuthUrl: /api/google/request_authorization?force_domain=false
  layer: development

  # Alternative browsers for Selenium tests: chrome, safari, ie
  webDriver: firefox

  googleOauthTimeout: 20
  googleTaskTimeout: 10
  pageEventTimeout: 3
  pageLoadTimeout: 10
  liveUpdateTimeoutDelta: 180
  finResourcesLinksTimeout: 10
  financialsTimeout: 5
<<<<<<< HEAD
  academicsTimeout: 15
  finAidTimeout: 12
=======
>>>>>>> 6096b8ad
  finAidTimeout: 20
  test_user_password: secret
  oski_username: secret
  oski_password: secret
  ets_qa_ldap_username: secret
  ets_qa_ldap_password: secret
  ets_qa_gmail_username: secret
  ets_qa_gmail_password: secret

advising_proxy:
  fake: false
  base_url: 'https://bhive.berkeley.edu/api'
  username: secret
  password: secret<|MERGE_RESOLUTION|>--- conflicted
+++ resolved
@@ -307,11 +307,7 @@
   liveUpdateTimeoutDelta: 180
   finResourcesLinksTimeout: 10
   financialsTimeout: 5
-<<<<<<< HEAD
   academicsTimeout: 15
-  finAidTimeout: 12
-=======
->>>>>>> 6096b8ad
   finAidTimeout: 20
   test_user_password: secret
   oski_username: secret
