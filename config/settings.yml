--- conflicted
+++ resolved
@@ -293,12 +293,9 @@
   advising: false
   background_jobs_check: true
   course_manage_official_sections: false
-<<<<<<< HEAD
+  manage_site_mailing_lists: false
   spamChristian: false
   cs_fin_aid: false
-=======
-  manage_site_mailing_lists: false
->>>>>>> 940186d0
 
 youtube_splash_id: 'EQ-a7xrfVag'
 
