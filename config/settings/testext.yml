application:
  layer: "testext"
logger:
  level: <%= ENV['LOGGER_LEVEL'] || DEBUG %>
  stdout: <%= ENV['LOGGER_STDOUT'] || 'only' %>
ldap:
  host: 'nds-test.berkeley.edu'
terms:
  fake_now: 2013-10-11 04:20:00
postgres:
  database: <%= ENV['DB_ENV_POSTGRESQL_DB'] || 'calcentral_test' %>
  username: <%= ENV['DB_ENV_POSTGRESQL_USER'] || 'calcentral_test' %>
  password: <%= ENV['DB_ENV_POSTGRESQL_PASS'] || 'secret' %>
  host: <%= ENV['DB_PORT_5432_TCP_ADDR'] || 'localhost' %>
  port: <%= ENV['DB_PORT_5432_TCP_PORT'] || '5432' %>
campusdb:
  adapter: jdbc
  driver: oracle.jdbc.OracleDriver
  url: jdbc:oracle:thin:@<yer_host>:<yer_port>:<yer_sid>
  username: <yer_username>
  password: <yer_password>
  pool: 5
  timeout: 5000

features:
  bearfacts: true
  financials: true
  telebears: true
  textbooks: true
  videos: true
  research: true
  app_alerts: true
  cal1card: true
  audio: true
  advising: true
<<<<<<< HEAD
  cs_fin_aid: true
=======
  webcast_sign_up_on_calcentral: true
>>>>>>> 5b4ce3e6

cache:
  store: "memory"
  log_level: <%= Logger::DEBUG %>
  expiration:
    default: <%= 35.minutes %>
    MyAcademics::Merged: <%= 1.day %>
    MyActivities: <%= 1.day %>
    MyBadges::Merged: <%= 1.day %>
    MyCampusLinks: <%= 1.day %>
    MyClasses::Merged: <%= 1.day %>
    Financials::MyFinancials: <%= 1.day %>
    Finaid::MyFinAid: <%= 1.day %>
    Cal1card::MyCal1card: <%= 1.day %>
    MyGroups::Merged: <%= 1.day %>
    MyTasks::Merged: <%= 1.day %>
    UpNext::MyUpNext: <%= 1.day %>
    User::Api: <%= 1.day %><|MERGE_RESOLUTION|>--- conflicted
+++ resolved
@@ -33,11 +33,8 @@
   cal1card: true
   audio: true
   advising: true
-<<<<<<< HEAD
   cs_fin_aid: true
-=======
   webcast_sign_up_on_calcentral: true
->>>>>>> 5b4ce3e6
 
 cache:
   store: "memory"
