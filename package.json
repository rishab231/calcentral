--- conflicted
+++ resolved
@@ -45,12 +45,8 @@
     "gulp-sass": "^2.0.1",
     "gulp-uglify": "^1.2.0",
     "js-natural-sort": "^0.7.0",
-<<<<<<< HEAD
     "lodash": "^3.6.0",
-    "jscs": "^1.12.0",
-=======
     "jscs": "^1.13.1",
->>>>>>> 8dd74cb1
     "jshint": "^2.7.0",
     "minimist": "^1.1.1",
     "moment": "^2.10.3",
