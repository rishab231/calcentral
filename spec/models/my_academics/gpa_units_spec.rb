describe MyAcademics::GpaUnits do

  let(:uid) { random_id }
  let(:eight_digit_cs_id) { '87654321' }
<<<<<<< HEAD
  let(:ten_digit_cs_id) { random_cs_id }
=======
  let(:ten_digit_cs_id) { '1234567890' }
>>>>>>> 8209d64b
  let(:edo_response) do
    {
      'pnp_taken' => 3,
      'pnp_passed' => 5
    }
  end
  let(:academic_roles) do
    {
      'law' => has_law_role
    }
  end
  let(:has_law_role) { false }
<<<<<<< HEAD
  let(:status_proxy) { HubEdos::AcademicStatus.new(user_id: uid, fake: true) }
=======
>>>>>>> 8209d64b

  let(:feed) do
    {}.tap { |feed| described_class.new(uid).merge feed }
  end

  context 'when legacy user but non-legacy term' do
    let(:status_proxy) { HubEdos::AcademicStatus.new(user_id: uid, fake: true) }
    before do
      allow_any_instance_of(described_class).to receive(:lookup_campus_solutions_id).and_return eight_digit_cs_id
      allow(Settings.terms).to receive(:legacy_cutoff).and_return('spring-2010')
    end
    context 'CS data is ready to go' do
      it 'sources from Hub' do
        expect(CampusOracle::Queries).to receive(:get_student_info).never
        expect(HubEdos::AcademicStatus).to receive(:new).and_return status_proxy
        expect(feed[:gpaUnits][:cumulativeGpa]).to eq '3.8'
      end
    end
  end

  context 'when sourced from Hub academic status' do
    let(:status_proxy) { HubEdos::AcademicStatus.new(user_id: uid, fake: true) }
    before do
      allow(HubEdos::AcademicStatus).to receive(:new).and_return status_proxy
      allow_any_instance_of(MyAcademics::MyAcademicRoles).to receive(:get_feed).and_return academic_roles
    end

    context 'when CalNet and EDO DB are responsive' do
      before do
<<<<<<< HEAD
        allow_any_instance_of(described_class).to receive(:lookup_campus_solutions_id).and_return ten_digit_cs_id
=======
        allow_any_instance_of(CalnetCrosswalk::ByUid).to receive(:lookup_campus_solutions_id).and_return ten_digit_cs_id
>>>>>>> 8209d64b
        allow(EdoOracle::Queries).to receive(:get_pnp_unit_count).and_return edo_response
      end

      it 'translates GPA' do
        expect(feed[:gpaUnits][:cumulativeGpa]).to eq '3.8'
      end
      it 'translates total units' do
        expect(feed[:gpaUnits][:totalUnits]).to eq 73
      end
      it 'translates total units attempted' do
        expect(feed[:gpaUnits][:totalUnitsAttempted]).to eq 8
      end
      it 'provides the pass/no pass unit totals' do
        expect(feed[:gpaUnits][:totalUnitsTakenNotForGpa]).to eq 3
        expect(feed[:gpaUnits][:totalUnitsPassedNotForGpa]).to eq 5
      end

      context 'when student is active in a LAW career' do
        let(:has_law_role) { true }
        it 'suppresses the pass/no pass unit totals' do
          expect(feed[:gpaUnits][:totalUnitsTakenNotForGpa]).not_to be
          expect(feed[:gpaUnits][:totalUnitsPassedNotForGpa]).not_to be
        end
      end

      context 'when academic status feed is empty' do
        before { status_proxy.set_response(status: 200, body: '{}') }
        it 'reports empty' do
          expect(feed[:gpaUnits][:hub_empty]).to eq true
        end
      end

      context 'when academic status feed errors' do
        before { status_proxy.set_response(status: 502, body: '') }
        it 'reports error' do
          expect(feed[:gpaUnits][:errored]).to eq true
        end
      end

      context 'when academic status feed lacking some data' do
        before do
          status_proxy.override_json do |json|
            json['apiResponse']['response']['any']['students'][0]['academicStatuses'][0].delete 'cumulativeUnits'
          end
        end
        it 'returns what data it can' do
          expect(feed[:gpaUnits][:cumulativeGpa]).to be_present
          expect(feed[:gpaUnits][:totalUnits]).to be nil
        end
      end
    end

    context 'when CalNet campus solutions id lookup fails' do
      before do
<<<<<<< HEAD
        allow_any_instance_of(described_class).to receive(:lookup_campus_solutions_id).and_return nil
=======
        allow_any_instance_of(CalnetCrosswalk::ByUid).to receive(:lookup_campus_solutions_id).and_return nil
>>>>>>> 8209d64b
      end
      it 'cannot call the EDO query' do
        expect(feed[:gpaUnits][:totalUnitsTakenNotForGpa]).not_to be
        expect(feed[:gpaUnits][:totalUnitsPassedNotForGpa]).not_to be
      end
    end

    context 'when EDO DB provides no data' do
      before do
<<<<<<< HEAD
        allow_any_instance_of(described_class).to receive(:lookup_campus_solutions_id).and_return ten_digit_cs_id
        allow(EdoOracle::Queries).to receive(:get_pnp_unit_count).and_return nil
      end
      it 'cannot provide the pass/no pass unit totals' do
=======
        allow_any_instance_of(CalnetCrosswalk::ByUid).to receive(:lookup_campus_solutions_id).and_return ten_digit_cs_id
        allow(EdoOracle::Queries).to receive(:get_pnp_unit_count).and_return nil
      end
      it 'cannot call the EDO query' do
>>>>>>> 8209d64b
        expect(feed[:gpaUnits][:totalUnitsTakenNotForGpa]).not_to be
        expect(feed[:gpaUnits][:totalUnitsPassedNotForGpa]).not_to be
      end
    end
  end
end<|MERGE_RESOLUTION|>--- conflicted
+++ resolved
@@ -2,11 +2,7 @@
 
   let(:uid) { random_id }
   let(:eight_digit_cs_id) { '87654321' }
-<<<<<<< HEAD
   let(:ten_digit_cs_id) { random_cs_id }
-=======
-  let(:ten_digit_cs_id) { '1234567890' }
->>>>>>> 8209d64b
   let(:edo_response) do
     {
       'pnp_taken' => 3,
@@ -19,17 +15,13 @@
     }
   end
   let(:has_law_role) { false }
-<<<<<<< HEAD
   let(:status_proxy) { HubEdos::AcademicStatus.new(user_id: uid, fake: true) }
-=======
->>>>>>> 8209d64b
 
   let(:feed) do
     {}.tap { |feed| described_class.new(uid).merge feed }
   end
 
   context 'when legacy user but non-legacy term' do
-    let(:status_proxy) { HubEdos::AcademicStatus.new(user_id: uid, fake: true) }
     before do
       allow_any_instance_of(described_class).to receive(:lookup_campus_solutions_id).and_return eight_digit_cs_id
       allow(Settings.terms).to receive(:legacy_cutoff).and_return('spring-2010')
@@ -44,7 +36,6 @@
   end
 
   context 'when sourced from Hub academic status' do
-    let(:status_proxy) { HubEdos::AcademicStatus.new(user_id: uid, fake: true) }
     before do
       allow(HubEdos::AcademicStatus).to receive(:new).and_return status_proxy
       allow_any_instance_of(MyAcademics::MyAcademicRoles).to receive(:get_feed).and_return academic_roles
@@ -52,11 +43,7 @@
 
     context 'when CalNet and EDO DB are responsive' do
       before do
-<<<<<<< HEAD
         allow_any_instance_of(described_class).to receive(:lookup_campus_solutions_id).and_return ten_digit_cs_id
-=======
-        allow_any_instance_of(CalnetCrosswalk::ByUid).to receive(:lookup_campus_solutions_id).and_return ten_digit_cs_id
->>>>>>> 8209d64b
         allow(EdoOracle::Queries).to receive(:get_pnp_unit_count).and_return edo_response
       end
 
@@ -111,11 +98,7 @@
 
     context 'when CalNet campus solutions id lookup fails' do
       before do
-<<<<<<< HEAD
         allow_any_instance_of(described_class).to receive(:lookup_campus_solutions_id).and_return nil
-=======
-        allow_any_instance_of(CalnetCrosswalk::ByUid).to receive(:lookup_campus_solutions_id).and_return nil
->>>>>>> 8209d64b
       end
       it 'cannot call the EDO query' do
         expect(feed[:gpaUnits][:totalUnitsTakenNotForGpa]).not_to be
@@ -125,17 +108,10 @@
 
     context 'when EDO DB provides no data' do
       before do
-<<<<<<< HEAD
         allow_any_instance_of(described_class).to receive(:lookup_campus_solutions_id).and_return ten_digit_cs_id
         allow(EdoOracle::Queries).to receive(:get_pnp_unit_count).and_return nil
       end
       it 'cannot provide the pass/no pass unit totals' do
-=======
-        allow_any_instance_of(CalnetCrosswalk::ByUid).to receive(:lookup_campus_solutions_id).and_return ten_digit_cs_id
-        allow(EdoOracle::Queries).to receive(:get_pnp_unit_count).and_return nil
-      end
-      it 'cannot call the EDO query' do
->>>>>>> 8209d64b
         expect(feed[:gpaUnits][:totalUnitsTakenNotForGpa]).not_to be
         expect(feed[:gpaUnits][:totalUnitsPassedNotForGpa]).not_to be
       end
