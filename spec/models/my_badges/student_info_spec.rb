--- conflicted
+++ resolved
@@ -27,16 +27,10 @@
 
   it 'should create a well-formed response with correct keys for a random user' do
     result = MyBadges::StudentInfo.new(random_uid).get
-<<<<<<< HEAD
-    result.has_key?(:californiaResidency).should be_true
-    result.has_key?(:regStatus).should be_true
-    result.has_key?(:regBlock).should be_true
-    result.has_key?(:isLawStudent).should be_true
-=======
     result.has_key?(:californiaResidency).should be_truthy
     result.has_key?(:regStatus).should be_truthy
     result.has_key?(:regBlock).should be_truthy
->>>>>>> e0ba2309
+    result.has_key?(:isLawStudent).should be_truthy
   end
 
   it 'should create camelCased regBlocks for oski' do
@@ -56,7 +50,7 @@
 
     it 'should set isLawStudent to true' do
       subject[:isLawStudent].should be_present
-      subject[:isLawStudent].should be_true
+      subject[:isLawStudent].should be_truthy
     end
   end
 
@@ -69,7 +63,7 @@
     subject { MyBadges::StudentInfo.new(random_uid).get }
 
     it 'should default isLawStudent to false' do
-      subject[:isLawStudent].should be_false
+      subject[:isLawStudent].should be_falsey
     end
   end
 
