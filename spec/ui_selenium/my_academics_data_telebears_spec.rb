require 'spec_helper'
require 'selenium-webdriver'
require 'page-object'
require 'csv'
require 'json'
require_relative 'util/web_driver_utils'
require_relative 'util/user_utils'
require_relative 'pages/cal_central_pages'
require_relative 'pages/splash_page'
require_relative 'pages/api_my_academics_page'
require_relative 'pages/my_academics_tele_bears_card'

describe 'My Academics Tele-BEARS card', :testui => true do

  if ENV["UI_TEST"]

    include ClassLogger

    begin
      driver = WebDriverUtils.driver
      test_output = UserUtils.initialize_output_csv(self)
      test_users = UserUtils.open_test_uid_csv

      CSV.open(test_output, 'wb') do |user_info_csv|
        user_info_csv << ['UID', 'Has Tele-BEARS', 'Adviser Messages', 'Phase Starts', 'Phase Endings', 'Error Occurred']
      end

<<<<<<< HEAD
=======
      logger.info 'Loading test users'
      test_users = JSON.parse(File.read(WebDriverUtils.live_users))['users']
      testable_users = []
>>>>>>> 85eec86d
      test_users.each do |user|
        if user['teleBears']
          uid = user['uid'].to_s
          logger.info("UID is #{uid}")
          has_tele_bears = false
          api_adviser_code_msgs = nil
          api_phase_starts = nil
          api_phase_endings = nil
          threw_error = false

          begin
            splash_page = CalCentralPages::SplashPage.new(driver)
            splash_page.load_page(driver)
            splash_page.basic_auth(driver, uid)
            academics_api = ApiMyAcademicsPage.new(driver)
            academics_api.get_json(driver)
            my_academics_page = CalCentralPages::MyAcademicsPage::MyAcademicsTeleBearsCard.new driver
            my_academics_page.load_page(driver)
            my_academics_page.page_heading_element.when_visible(WebDriverUtils.academics_timeout)
            api_appts_for_all_semesters = academics_api.tele_bears
            if api_appts_for_all_semesters.length > 0
              has_tele_bears = true
              testable_users.push(uid)
              api_adviser_code_reqts = academics_api.tele_bears_adviser_codes(api_appts_for_all_semesters)
              api_adviser_code_msgs = academics_api.tele_bears_adviser_code_msgs(api_appts_for_all_semesters)
              api_phase_starts = academics_api.tele_bears_phase_starts(api_appts_for_all_semesters)
              api_phase_endings = academics_api.tele_bears_phase_endings(api_appts_for_all_semesters)

              # Appointments on main My Academics page
              my_academics_page.tele_bears_card_heading_element.when_visible(WebDriverUtils.academics_timeout)
              acad_has_more_info_link = my_academics_page.more_info_link_elements.length
              acad_adviser_code_reqts = my_academics_page.all_telebears_adviser_icons
              acad_adviser_code_msgs = my_academics_page.all_telebears_adviser_msgs
              acad_phase_starts = my_academics_page.all_phase_start_times
              acad_phase_endings = my_academics_page.all_phase_end_times
              it "shows the right code-required icons on My Academics for UID #{uid}" do
                expect(acad_adviser_code_reqts.sort).to eql(api_adviser_code_reqts.sort)
<<<<<<< HEAD
              end
              it "shows the right code-required messages on My Academics for UID #{uid}" do
                expect(acad_adviser_code_msgs.sort).to eql(api_adviser_code_msgs.sort)
              end
              it "shows the right phase start dates and times on My Academics for #{uid}" do
                expect(acad_phase_starts.sort).to eql(api_phase_starts.sort)
              end
              it "shows the right phase ending dates and times on My Academics for #{uid}" do
                expect(acad_phase_endings.sort).to eql(api_phase_endings.sort)
              end
=======
              end
              it "shows the right code-required messages on My Academics for UID #{uid}" do
                expect(acad_adviser_code_msgs.sort).to eql(api_adviser_code_msgs.sort)
              end
              it "shows the right phase start dates and times on My Academics for #{uid}" do
                expect(acad_phase_starts.sort).to eql(api_phase_starts.sort)
              end
              it "shows the right phase ending dates and times on My Academics for #{uid}" do
                expect(acad_phase_endings.sort).to eql(api_phase_endings.sort)
              end
>>>>>>> 85eec86d
              it "shows one More Info link on My Academics for UID #{uid}" do
                expect(acad_has_more_info_link).to eql(1)
              end

              # Appointments on semester pages
              api_appts_for_all_semesters.each do |term|
                semester_appts = []
                semester_appts.push(term)
                term_year = academics_api.tele_bears_term_year(semester_appts[0])
                if my_academics_page.has_student_semester_link(driver, term_year)
                  api_semester_adv_code_reqts = academics_api.tele_bears_adviser_codes(semester_appts)
                  api_semester_adv_code_msg = academics_api.tele_bears_adviser_code_msgs(semester_appts)
                  api_semester_phase_starts = academics_api.tele_bears_phase_starts(semester_appts)
                  api_semester_phase_endings = academics_api.tele_bears_phase_endings(semester_appts)

                  my_academics_page.load_semester_page(driver, academics_api.tele_bears_semester_slug(semester_appts[0]))
                  my_academics_page.tele_bears_card_heading_element.when_visible WebDriverUtils.academics_timeout
                  acad_semester_more_info_link = my_academics_page.more_info_semester_link?
                  acad_semester_adv_code_reqts = my_academics_page.all_telebears_adviser_icons
                  acad_semester_adv_code_msgs = my_academics_page.all_telebears_adviser_msgs
                  acad_semester_phase_starts = my_academics_page.all_phase_start_times
                  acad_semester_phase_endings = my_academics_page.all_phase_end_times
                  it "shows the right code-required icons on My Academics for UID #{uid}" do
                    expect(acad_semester_adv_code_reqts.sort).to eql(api_semester_adv_code_reqts.sort)
                  end
                  it "shows the right code-required messages on My Academics for UID #{uid}" do
                    expect(acad_semester_adv_code_msgs.sort).to eql(api_semester_adv_code_msg.sort)
                  end
                  it "shows the right phase start dates and times on My Academics for #{uid}" do
                    expect(acad_semester_phase_starts.sort).to eql(api_semester_phase_starts.sort)
                  end
                  it "shows the right phase ending dates and times on My Academics for #{uid}" do
                    expect(acad_semester_phase_endings.sort).to eql(api_semester_phase_endings.sort)
                  end
                  it "shows a More Info link on My Academics for UID #{uid}" do
                    expect(acad_semester_more_info_link).to be true
                  end
                end
              end
            else
              has_tele_bears_card = my_academics_page.tele_bears_card_heading?
              it "shows no Tele-BEARS information for UID #{uid}" do
                expect(has_tele_bears_card).to be false
              end
            end
          rescue => e
            logger.error e.message + "\n" + e.backtrace.join("\n")
            threw_error = true
          ensure
            CSV.open(test_output, 'a+') do |user_info_csv|
              user_info_csv << [uid, has_tele_bears, code_required_api, phase_one_start_api, phase_one_end_api, phase_two_start_api,
                                phase_two_end_api, threw_error]
            end
          end
        end
      end

    rescue => e
      logger.error e.message + "\n" + e.backtrace.join("\n")
    ensure
      it 'has Tele-BEARS info for at least one of the test UIDs' do
        expect(testable_users.length).to be > 0
      end
      logger.info 'Quitting the browser'
      driver.quit
    end
  end
end<|MERGE_RESOLUTION|>--- conflicted
+++ resolved
@@ -25,12 +25,9 @@
         user_info_csv << ['UID', 'Has Tele-BEARS', 'Adviser Messages', 'Phase Starts', 'Phase Endings', 'Error Occurred']
       end
 
-<<<<<<< HEAD
-=======
       logger.info 'Loading test users'
       test_users = JSON.parse(File.read(WebDriverUtils.live_users))['users']
       testable_users = []
->>>>>>> 85eec86d
       test_users.each do |user|
         if user['teleBears']
           uid = user['uid'].to_s
@@ -68,7 +65,6 @@
               acad_phase_endings = my_academics_page.all_phase_end_times
               it "shows the right code-required icons on My Academics for UID #{uid}" do
                 expect(acad_adviser_code_reqts.sort).to eql(api_adviser_code_reqts.sort)
-<<<<<<< HEAD
               end
               it "shows the right code-required messages on My Academics for UID #{uid}" do
                 expect(acad_adviser_code_msgs.sort).to eql(api_adviser_code_msgs.sort)
@@ -79,18 +75,6 @@
               it "shows the right phase ending dates and times on My Academics for #{uid}" do
                 expect(acad_phase_endings.sort).to eql(api_phase_endings.sort)
               end
-=======
-              end
-              it "shows the right code-required messages on My Academics for UID #{uid}" do
-                expect(acad_adviser_code_msgs.sort).to eql(api_adviser_code_msgs.sort)
-              end
-              it "shows the right phase start dates and times on My Academics for #{uid}" do
-                expect(acad_phase_starts.sort).to eql(api_phase_starts.sort)
-              end
-              it "shows the right phase ending dates and times on My Academics for #{uid}" do
-                expect(acad_phase_endings.sort).to eql(api_phase_endings.sort)
-              end
->>>>>>> 85eec86d
               it "shows one More Info link on My Academics for UID #{uid}" do
                 expect(acad_has_more_info_link).to eql(1)
               end
@@ -141,8 +125,7 @@
             threw_error = true
           ensure
             CSV.open(test_output, 'a+') do |user_info_csv|
-              user_info_csv << [uid, has_tele_bears, code_required_api, phase_one_start_api, phase_one_end_api, phase_two_start_api,
-                                phase_two_end_api, threw_error]
+              user_info_csv << [uid, has_tele_bears, api_adviser_code_msgs, api_phase_starts, api_phase_endings, threw_error]
             end
           end
         end
