--- conflicted
+++ resolved
@@ -5,197 +5,6 @@
 /**
  * Configure the routes for CalCentral
  */
-<<<<<<< HEAD
-(function(angular) {
-  'use strict';
-
-  // Set the configuration
-  angular.module('calcentral.config').config(function($routeProvider) {
-    // List all the routes
-    $routeProvider.when('/', {
-      templateUrl: 'splash.html',
-      controller: 'SplashController',
-      isPublic: true
-    }).
-    when('/academics', {
-      templateUrl: 'academics.html',
-      controller: 'AcademicsController'
-    }).
-    when('/academics/semester/:semesterSlug', {
-      templateUrl: 'academics_semester.html',
-      controller: 'AcademicsController'
-    }).
-    when('/academics/semester/:semesterSlug/class/:classSlug', {
-      templateUrl: 'academics_classinfo.html',
-      controller: 'AcademicsController'
-    }).
-    when('/academics/semester/:semesterSlug/class/:classSlug/:sectionSlug', {
-      templateUrl: 'academics_classinfo.html',
-      controller: 'AcademicsController'
-    }).
-    when('/academics/booklist/:semesterSlug', {
-      templateUrl: 'academics_booklist.html',
-      controller: 'AcademicsController'
-    }).
-    when('/academics/teaching-semester/:teachingSemesterSlug/class/:classSlug', {
-      templateUrl: 'academics_classinfo.html',
-      controller: 'AcademicsController'
-    }).
-    when('/campus/:category?', {
-      templateUrl: 'campus.html',
-      controller: 'CampusController'
-    }).
-    when('/dashboard', {
-      templateUrl: 'dashboard.html',
-      controller: 'DashboardController',
-      fireUpdatedFeeds: true
-    }).
-    when('/finances', {
-      templateUrl: 'myfinances.html',
-      controller: 'MyFinancesController'
-    }).
-    when('/finances/details', {
-      templateUrl: 'cars_details.html',
-      controller: 'MyFinancesController'
-    }).
-    when('/finances/finaid/:finaidYearId?', {
-      templateUrl: 'finaid.html',
-      controller: 'MyFinancesController'
-    }).
-    when('/profile/:category?', {
-      templateUrl: 'profile.html',
-      controller: 'ProfileController'
-    }).
-    when('/settings', {
-      templateUrl: 'settings.html',
-      controller: 'SettingsController'
-    }).
-    when('/tools', {
-      templateUrl: 'tools_index.html',
-      controller: 'ToolsController'
-    }).
-    when('/tools/styles', {
-      templateUrl: 'tools_styles.html',
-      controller: 'StylesController'
-    }).
-    when('/uid_error', {
-      templateUrl: 'uid_error.html',
-      controller: 'uidErrorController',
-      isPublic: true
-    }).
-    when('/canvas/embedded/rosters', {
-      templateUrl: 'canvas_embedded/roster.html',
-      isBcourses: true,
-      isEmbedded: true
-    }).
-    when('/canvas/embedded/site_creation', {
-      templateUrl: 'canvas_embedded/site_creation.html',
-      controller: 'CanvasSiteCreationController',
-      isBcourses: true,
-      isEmbedded: true
-    }).
-    when('/canvas/embedded/site_mailing_lists', {
-      templateUrl: 'canvas_embedded/site_mailing_list.html',
-      controller: 'CanvasSiteMailingListController',
-      isBcourses: true,
-      isEmbedded: true
-    }).
-    when('/canvas/embedded/create_course_site', {
-      templateUrl: 'canvas_embedded/create_course_site.html',
-      controller: 'CanvasCreateCourseSiteController',
-      isBcourses: true,
-      isEmbedded: true
-    }).
-    when('/canvas/embedded/create_project_site', {
-      templateUrl: 'canvas_embedded/create_project_site.html',
-      controller: 'CanvasCreateProjectSiteController',
-      isBcourses: true,
-      isEmbedded: true
-    }).
-    when('/canvas/embedded/user_provision', {
-      templateUrl: 'canvas_embedded/user_provision.html',
-      controller: 'CanvasUserProvisionController',
-      isBcourses: true,
-      isEmbedded: true
-    }).
-    when('/canvas/embedded/course_add_user', {
-      templateUrl: 'canvas_embedded/course_add_user.html',
-      controller: 'CanvasCourseAddUserController',
-      isBcourses: true,
-      isEmbedded: true
-    }).
-    when('/canvas/embedded/course_mediacasts', {
-      templateUrl: 'canvas_embedded/course_mediacasts.html',
-      isBcourses: true,
-      isEmbedded: true
-    }).
-    when('/canvas/embedded/course_manage_official_sections', {
-      templateUrl: 'canvas_embedded/course_manage_official_sections.html',
-      controller: 'CanvasCourseManageOfficialSectionsController',
-      isBcourses: true,
-      isEmbedded: true
-    }).
-    when('/canvas/embedded/course_grade_export', {
-      templateUrl: 'canvas_embedded/course_grade_export.html',
-      controller: 'CanvasCourseGradeExportController',
-      isBcourses: true,
-      isEmbedded: true
-    }).
-    when('/canvas/rosters/:canvasCourseId', {
-      templateUrl: 'canvas_embedded/roster.html',
-      isBcourses: true
-    }).
-    when('/canvas/site_creation', {
-      templateUrl: 'canvas_embedded/site_creation.html',
-      controller: 'CanvasSiteCreationController',
-      isBcourses: true
-    }).
-    when('/canvas/create_course_site', {
-      templateUrl: 'canvas_embedded/create_course_site.html',
-      controller: 'CanvasCreateCourseSiteController',
-      isBcourses: true
-    }).
-    when('/canvas/create_project_site', {
-      templateUrl: 'canvas_embedded/create_project_site.html',
-      controller: 'CanvasCreateProjectSiteController',
-      isBcourses: true
-    }).
-    when('/canvas/course_manage_official_sections/:canvasCourseId', {
-      templateUrl: 'canvas_embedded/course_manage_official_sections.html',
-      controller: 'CanvasCourseManageOfficialSectionsController',
-      isBcourses: true
-    }).
-    when('/canvas/course_grade_export/:canvasCourseId', {
-      templateUrl: 'canvas_embedded/course_grade_export.html',
-      controller: 'CanvasCourseGradeExportController',
-      isBcourses: true
-    }).
-    when('/canvas/site_mailing_list', {
-      templateUrl: 'canvas_embedded/site_mailing_list.html',
-      controller: 'CanvasSiteMailingListController',
-      isBcourses: true
-    }).
-    when('/canvas/user_provision', {
-      templateUrl: 'canvas_embedded/user_provision.html',
-      controller: 'CanvasUserProvisionController',
-      isBcourses: true
-    }).
-    when('/canvas/course_add_user/:canvasCourseId', {
-      templateUrl: 'canvas_embedded/course_add_user.html',
-      controller: 'CanvasCourseAddUserController',
-      isBcourses: true
-    }).
-    when('/canvas/course_mediacasts/:canvasCourseId', {
-      templateUrl: 'canvas_embedded/course_mediacasts.html',
-      isBcourses: true
-    }).
-    // Redirect to a 404 page
-    otherwise({
-      templateUrl: '404.html',
-      controller: 'ErrorController',
-      isPublic: true
-    });
-=======
 angular.module('calcentral.config').config(function($routeProvider) {
   // List all the routes
   $routeProvider.when('/', {
@@ -243,6 +52,14 @@
   when('/finances/details', {
     templateUrl: 'cars_details.html',
     controller: 'MyFinancesController'
+  }).
+  when('/finances/finaid/:finaidYearId?', {
+    templateUrl: 'finaid.html',
+    controller: 'MyFinancesController'
+  }).
+  when('/profile/:category?', {
+    templateUrl: 'profile.html',
+    controller: 'ProfileController'
   }).
   when('/settings', {
     templateUrl: 'settings.html',
@@ -372,6 +189,5 @@
     templateUrl: '404.html',
     controller: 'ErrorController',
     isPublic: true
->>>>>>> 4432cd46
   });
 });