--- conflicted
+++ resolved
@@ -1,80 +1,69 @@
 'use strict';
 
-<<<<<<< HEAD
-  var _ = require('lodash');
-
-  /**
-   * Profile controller
-   */
-  angular.module('calcentral.controllers').controller('ProfileController', function(apiService, $routeParams, $scope) {
-    var navigation = [{
-      'label': 'Profile',
-      'categories': [{
-        'id': 'basic',
-        'name': 'Basic Information'
-      },{
-        'id': 'contact',
-        'name': 'Contact Information'
-      },{
-        'id': 'academic',
-        'name': 'Academic Information'
-      }]
-    }];
-
-    /**
-     * Find the category object when we get a categoryId back
-     */
-    var findCategory = function(categoryId) {
-      return _.find(navigation[0].categories, function(category) {
-        return category.id === categoryId;
-      });
-    };
-
-    /**
-     * Get the category depending on the routeParam
-     */
-    var getCurrentCategory = function() {
-      if ($routeParams.category) {
-        return findCategory($routeParams.category);
-      } else {
-        return navigation[0].categories[0];
-      }
-    };
-
-    /**
-     * Set the page title
-     */
-    var setPageTitle = function() {
-      var title = $scope.header + ' - ' + $scope.currentCategory.name;
-      apiService.util.setTitle(title);
-    };
-
-    var init = function() {
-      var currentCategory = getCurrentCategory();
-
-      // If no category was found, redirect to the 404 page
-      if (!currentCategory) {
-        apiService.util.redirect('404');
-        return false;
-      }
-
-      $scope.header = navigation[0].label;
-      $scope.currentCategory = currentCategory;
-      $scope.navigation = navigation;
-
-      setPageTitle();
-    };
-
-    init();
-  });
-})(window.angular);
-=======
+var _ = require('lodash');
 var angular = require('angular');
 
 /**
- * Photo controller
+ * Profile controller
  */
-angular.module('calcentral.controllers').controller('ProfileController', function($scope) {
-  $scope.profilePictureLoading = true;
-});
->>>>>>> 4432cd46
+angular.module('calcentral.controllers').controller('ProfileController', function(apiService, $routeParams, $scope) {
+  var navigation = [{
+    'label': 'Profile',
+    'categories': [{
+      'id': 'basic',
+      'name': 'Basic Information'
+    },{
+      'id': 'contact',
+      'name': 'Contact Information'
+    },{
+      'id': 'academic',
+      'name': 'Academic Information'
+    }]
+  }];
+
+  /**
+   * Find the category object when we get a categoryId back
+   */
+  var findCategory = function(categoryId) {
+    return _.find(navigation[0].categories, function(category) {
+      return category.id === categoryId;
+    });
+  };
+
+  /**
+   * Get the category depending on the routeParam
+   */
+  var getCurrentCategory = function() {
+    if ($routeParams.category) {
+      return findCategory($routeParams.category);
+    } else {
+      return navigation[0].categories[0];
+    }
+  };
+
+  /**
+   * Set the page title
+   */
+  var setPageTitle = function() {
+    var title = $scope.header + ' - ' + $scope.currentCategory.name;
+    apiService.util.setTitle(title);
+  };
+
+  var init = function() {
+    var currentCategory = getCurrentCategory();
+
+    // If no category was found, redirect to the 404 page
+    if (!currentCategory) {
+      apiService.util.redirect('404');
+      return false;
+    }
+
+    $scope.header = navigation[0].label;
+    $scope.currentCategory = currentCategory;
+    $scope.navigation = navigation;
+
+    setPageTitle();
+  };
+
+  init();
+});