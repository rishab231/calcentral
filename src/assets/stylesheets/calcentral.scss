--- conflicted
+++ resolved
@@ -115,14 +115,7 @@
 @import "disabled_links";
 
 // Print Styles
-<<<<<<< HEAD
 @import "print";
 
-// Student Lookup
-@import "student_lookup";
-
 // Directive - Budget Chart
-@import "budget_chart";
-=======
-@import "print";
->>>>>>> 038d477c
+@import "budget_chart";